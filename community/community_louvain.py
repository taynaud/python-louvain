# -*- coding: utf-8 -*-
"""
This module implements community detection.
"""
from __future__ import print_function

import array

import numbers
import warnings

import networkx as nx
import numpy as np

from .community_status import Status

__author__ = """Thomas Aynaud (thomas.aynaud@lip6.fr)"""
#    Copyright (C) 2009 by
#    Thomas Aynaud <thomas.aynaud@lip6.fr>
#    All rights reserved.
#    BSD license.

__PASS_MAX = -1
__MIN = 0.0000001


def check_random_state(seed):
    """Turn seed into a np.random.RandomState instance.

    Parameters
    ----------
    seed : None | int | instance of RandomState
        If seed is None, return the RandomState singleton used by np.random.
        If seed is an int, return a new RandomState instance seeded with seed.
        If seed is already a RandomState instance, return it.
        Otherwise raise ValueError.

    """
    if seed is None or seed is np.random:
        return np.random.mtrand._rand
    if isinstance(seed, (numbers.Integral, np.integer)):
        return np.random.RandomState(seed)
    if isinstance(seed, np.random.RandomState):
        return seed
    raise ValueError("%r cannot be used to seed a numpy.random.RandomState"
                     " instance" % seed)


def partition_at_level(dendrogram, level):
    """Return the partition of the nodes at the given level

    A dendrogram is a tree and each level is a partition of the graph nodes.
    Level 0 is the first partition, which contains the smallest communities,
    and the best is len(dendrogram) - 1.
    The higher the level is, the bigger are the communities

    Parameters
    ----------
    dendrogram : list of dict
       a list of partitions, ie dictionnaries where keys of the i+1 are the
       values of the i.
    level : int
       the level which belongs to [0..len(dendrogram)-1]

    Returns
    -------
    partition : dictionnary
       A dictionary where keys are the nodes and the values are the set it
       belongs to

    Raises
    ------
    KeyError
       If the dendrogram is not well formed or the level is too high

    See Also
    --------
    best_partition which directly combines partition_at_level and
    generate_dendrogram to obtain the partition of highest modularity

    Examples
    --------
    >>> G=nx.erdos_renyi_graph(100, 0.01)
    >>> dendrogram = generate_dendrogram(G)
    >>> for level in range(len(dendrogram) - 1) :
    >>>     print("partition at level", level, "is", partition_at_level(dendrogram, level))  # NOQA
    """
    partition = dendrogram[0].copy()
    for index in range(1, level + 1):
        for node, community in partition.items():
            partition[node] = dendrogram[index][community]
    return partition


def modularity(partition, graph, weight='weight'):
    """Compute the modularity of a partition of a graph

    Parameters
    ----------
    partition : dict
       the partition of the nodes, i.e a dictionary where keys are their nodes
       and values the communities
    graph : networkx.Graph
       the networkx graph which is decomposed
    weight : str, optional
        the key in graph to use as weight. Default to 'weight'


    Returns
    -------
    modularity : float
       The modularity

    Raises
    ------
    KeyError
       If the partition is not a partition of all graph nodes
    ValueError
        If the graph has no link
    TypeError
        If graph is not a networkx.Graph

    References
    ----------
    .. 1. Newman, M.E.J. & Girvan, M. Finding and evaluating community
    structure in networks. Physical Review E 69, 26113(2004).

    Examples
    --------
    >>> G=nx.erdos_renyi_graph(100, 0.01)
    >>> part = best_partition(G)
    >>> modularity(part, G)
    """
    if graph.is_directed():
        raise TypeError("Bad graph type, use only non directed graph")

    inc = dict([])
    deg = dict([])
    links = graph.size(weight=weight)
    if links == 0:
        raise ValueError("A graph without link has an undefined modularity")

    for node in graph:
        com = partition[node]
        deg[com] = deg.get(com, 0.) + graph.degree(node, weight=weight)
        for neighbor, datas in graph[node].items():
            edge_weight = datas.get(weight, 1)
            if partition[neighbor] == com:
                if neighbor == node:
                    inc[com] = inc.get(com, 0.) + float(edge_weight)
                else:
                    inc[com] = inc.get(com, 0.) + float(edge_weight) / 2.

    res = 0.
    for com in set(partition.values()):
        res += (inc.get(com, 0.) / links) - \
               (deg.get(com, 0.) / (2. * links)) ** 2
    return res


def best_partition(graph,
                   partition=None,
                   weight='weight',
                   resolution=1.,
                   randomize=None,
                   random_state=None):
    """Compute the partition of the graph nodes which maximises the modularity
    (or try..) using the Louvain heuristices

    This is the partition of highest modularity, i.e. the highest partition
    of the dendrogram generated by the Louvain algorithm.

    Parameters
    ----------
    graph : networkx.Graph
       the networkx graph which is decomposed
    partition : dict, optional
       the algorithm will start using this partition of the nodes.
       It's a dictionary where keys are their nodes and values the communities
    weight : str, optional
        the key in graph to use as weight. Default to 'weight'
    resolution :  double, optional
        Will change the size of the communities, default to 1.
        represents the time described in
        "Laplacian Dynamics and Multiscale Modular Structure in Networks",
        R. Lambiotte, J.-C. Delvenne, M. Barahona
    randomize : boolean, optional
        Will randomize the node evaluation order and the community evaluation
        order to get different partitions at each call
    random_state : int, RandomState instance or None, optional (default=None)
        If int, random_state is the seed used by the random number generator;
        If RandomState instance, random_state is the random number generator;
        If None, the random number generator is the RandomState instance used
        by `np.random`.

    Returns
    -------
    partition : dictionnary
       The partition, with communities numbered from 0 to number of communities

    Raises
    ------
    NetworkXError
       If the graph is not Eulerian.

    See Also
    --------
    generate_dendrogram to obtain all the decompositions levels

    Notes
    -----
    Uses Louvain algorithm

    References
    ----------
    .. 1. Blondel, V.D. et al. Fast unfolding of communities in
    large networks. J. Stat. Mech 10008, 1-12(2008).

    Examples
    --------
    >>>  #Basic usage
    >>> G=nx.erdos_renyi_graph(100, 0.01)
    >>> part = best_partition(G)

    >>> #other example to display a graph with its community :
    >>> #better with karate_graph() as defined in networkx examples
    >>> #erdos renyi don't have true community structure
    >>> G = nx.erdos_renyi_graph(30, 0.05)
    >>> #first compute the best partition
    >>> partition = community.best_partition(G)
    >>>  #drawing
    >>> size = float(len(set(partition.values())))
    >>> pos = nx.spring_layout(G)
    >>> count = 0.
    >>> for com in set(partition.values()) :
    >>>     count += 1.
    >>>     list_nodes = [nodes for nodes in partition.keys()
    >>>                                 if partition[nodes] == com]
    >>>     nx.draw_networkx_nodes(G, pos, list_nodes, node_size = 20,
                                    node_color = str(count / size))
    >>> nx.draw_networkx_edges(G, pos, alpha=0.5)
    >>> plt.show()
    """
    dendo = generate_dendrogram(graph,
                                partition,
                                weight,
                                resolution,
                                randomize,
                                random_state)
    return partition_at_level(dendo, len(dendo) - 1)


def generate_dendrogram(graph,
                        part_init=None,
                        weight='weight',
                        resolution=1.,
                        randomize=None,
                        random_state=None):
    """Find communities in the graph and return the associated dendrogram

    A dendrogram is a tree and each level is a partition of the graph nodes.
    Level 0 is the first partition, which contains the smallest communities,
    and the best is len(dendrogram) - 1. The higher the level is, the bigger
    are the communities


    Parameters
    ----------
    graph : networkx.Graph
        the networkx graph which will be decomposed
    part_init : dict, optional
        the algorithm will start using this partition of the nodes. It's a
        dictionary where keys are their nodes and values the communities
    weight : str, optional
        the key in graph to use as weight. Default to 'weight'
    resolution :  double, optional
        Will change the size of the communities, default to 1.
        represents the time described in
        "Laplacian Dynamics and Multiscale Modular Structure in Networks",
        R. Lambiotte, J.-C. Delvenne, M. Barahona

    Returns
    -------
    dendrogram : list of dictionaries
        a list of partitions, ie dictionnaries where keys of the i+1 are the
        values of the i. and where keys of the first are the nodes of graph

    Raises
    ------
    TypeError
        If the graph is not a networkx.Graph

    See Also
    --------
    best_partition

    Notes
    -----
    Uses Louvain algorithm

    References
    ----------
    .. 1. Blondel, V.D. et al. Fast unfolding of communities in large
    networks. J. Stat. Mech 10008, 1-12(2008).

    Examples
    --------
    >>> G=nx.erdos_renyi_graph(100, 0.01)
    >>> dendo = generate_dendrogram(G)
    >>> for level in range(len(dendo) - 1) :
    >>>     print("partition at level", level,
    >>>           "is", partition_at_level(dendo, level))
    :param weight:
    :type weight:
    """
    if graph.is_directed():
        raise TypeError("Bad graph type, use only non directed graph")

    # Properly handle random state, eventually remove old `randomize` parameter
    # NOTE: when `randomize` is removed, delete code up to random_state = ...
    if randomize is not None:
        warnings.warn("The `randomize` parameter will be deprecated in future "
                      "versions. Use `random_state` instead.", DeprecationWarning)
        # If shouldn't randomize, we set a fixed seed to get determinisitc results
        if randomize is False:
            random_state = 0

    # We don't know what to do if both `randomize` and `random_state` are defined
    if randomize and random_state is not None:
        raise ValueError("`randomize` and `random_state` cannot be used at the "
                         "same time")

    random_state = check_random_state(random_state)

    # special case, when there is no link
    # the best partition is everyone in its community
    if graph.number_of_edges() == 0:
        part = dict([])
        for i, node in enumerate(graph.nodes()):
            part[node] = i
        return [part]

    current_graph = graph.copy()
    status = Status()
    status.init(current_graph, weight, part_init)
    status_list = list()
    __one_level(current_graph, status, weight, resolution, random_state)
    new_mod = __modularity(status)
    partition = __renumber(status.node2com)
    status_list.append(partition)
    mod = new_mod
    current_graph = induced_graph(partition, current_graph, weight)
    status.init(current_graph, weight)

    while True:
        __one_level(current_graph, status, weight, resolution, random_state)
        new_mod = __modularity(status)
        if new_mod - mod < __MIN:
            break
        partition = __renumber(status.node2com)
        status_list.append(partition)
        mod = new_mod
        current_graph = induced_graph(partition, current_graph, weight)
        status.init(current_graph, weight)
    return status_list[:]


def induced_graph(partition, graph, weight="weight"):
    """Produce the graph where nodes are the communities

    there is a link of weight w between communities if the sum of the weights
    of the links between their elements is w

    Parameters
    ----------
    partition : dict
       a dictionary where keys are graph nodes and  values the part the node
       belongs to
    graph : networkx.Graph
        the initial graph
    weight : str, optional
        the key in graph to use as weight. Default to 'weight'


    Returns
    -------
    g : networkx.Graph
       a networkx graph where nodes are the parts

    Examples
    --------
    >>> n = 5
    >>> g = nx.complete_graph(2*n)
    >>> part = dict([])
    >>> for node in g.nodes() :
    >>>     part[node] = node % 2
    >>> ind = induced_graph(part, g)
    >>> goal = nx.Graph()
    >>> goal.add_weighted_edges_from([(0,1,n*n),(0,0,n*(n-1)/2), (1, 1, n*(n-1)/2)])  # NOQA
    >>> nx.is_isomorphic(ind, goal)
    True
    """
    ret = nx.Graph()
    ret.add_nodes_from(partition.values())

    for node1, node2, datas in graph.edges(data=True):
        edge_weight = datas.get(weight, 1)
        com1 = partition[node1]
        com2 = partition[node2]
        w_prec = ret.get_edge_data(com1, com2, {weight: 0}).get(weight, 1)
        ret.add_edge(com1, com2, **{weight: w_prec + edge_weight})

    return ret


def __renumber(dictionary):
    """Renumber the values of the dictionary from 0 to n
    """
    count = 0
    ret = dictionary.copy()
    new_values = dict([])

    for key in dictionary.keys():
        value = dictionary[key]
        new_value = new_values.get(value, -1)
        if new_value == -1:
            new_values[value] = count
            new_value = count
            count += 1
        ret[key] = new_value

    return ret


def load_binary(data):
    """Load binary graph as used by the cpp implementation of this algorithm
    """
    data = open(data, "rb")

    reader = array.array("I")
    reader.fromfile(data, 1)
    num_nodes = reader.pop()
    reader = array.array("I")
    reader.fromfile(data, num_nodes)
    cum_deg = reader.tolist()
    num_links = reader.pop()
    reader = array.array("I")
    reader.fromfile(data, num_links)
    links = reader.tolist()
    graph = nx.Graph()
    graph.add_nodes_from(range(num_nodes))
    prec_deg = 0

    for index in range(num_nodes):
        last_deg = cum_deg[index]
        neighbors = links[prec_deg:last_deg]
        graph.add_edges_from([(index, int(neigh)) for neigh in neighbors])
        prec_deg = last_deg

    return graph


def __one_level(graph, status, weight_key, resolution, random_state):
    """Compute one level of communities
    """
    modified = True
    nb_pass_done = 0
    cur_mod = __modularity(status)
    new_mod = cur_mod

    while modified and nb_pass_done != __PASS_MAX:
        cur_mod = new_mod
        modified = False
        nb_pass_done += 1

<<<<<<< HEAD
        for node in random_state.permutation(np.array(list(graph.nodes()), dtype=object)):
=======
        for node in __randomize(graph.nodes(), random_state):
>>>>>>> bace2b17
            com_node = status.node2com[node]
            degc_totw = status.gdegrees.get(node, 0.) / (status.total_weight * 2.)  # NOQA
            neigh_communities = __neighcom(node, graph, status, weight_key)
            remove_cost = - resolution * neigh_communities.get(com_node,0) + \
                (status.degrees.get(com_node, 0.) - status.gdegrees.get(node, 0.)) * degc_totw
            __remove(node, com_node,
                     neigh_communities.get(com_node, 0.), status)
            best_com = com_node
            best_increase = 0
            for com, dnc in __randomize(neigh_communities.items(), random_state):
                incr = remove_cost + resolution * dnc - \
                       status.degrees.get(com, 0.) * degc_totw
                if incr > best_increase:
                    best_increase = incr
                    best_com = com
            __insert(node, best_com,
                     neigh_communities.get(best_com, 0.), status)
            if best_com != com_node:
                modified = True
        new_mod = __modularity(status)
        if new_mod - cur_mod < __MIN:
            break


def __neighcom(node, graph, status, weight_key):
    """
    Compute the communities in the neighborhood of node in the graph given
    with the decomposition node2com
    """
    weights = {}
    for neighbor, datas in graph[node].items():
        if neighbor != node:
            edge_weight = datas.get(weight_key, 1)
            neighborcom = status.node2com[neighbor]
            weights[neighborcom] = weights.get(neighborcom, 0) + edge_weight

    return weights


def __remove(node, com, weight, status):
    """ Remove node from community com and modify status"""
    status.degrees[com] = (status.degrees.get(com, 0.)
                           - status.gdegrees.get(node, 0.))
    status.internals[com] = float(status.internals.get(com, 0.) -
                                  weight - status.loops.get(node, 0.))
    status.node2com[node] = -1


def __insert(node, com, weight, status):
    """ Insert node into community and modify status"""
    status.node2com[node] = com
    status.degrees[com] = (status.degrees.get(com, 0.) +
                           status.gdegrees.get(node, 0.))
    status.internals[com] = float(status.internals.get(com, 0.) +
                                  weight + status.loops.get(node, 0.))


def __modularity(status):
    """
    Fast compute the modularity of the partition of the graph using
    status precomputed
    """
    links = float(status.total_weight)
    result = 0.
    for community in set(status.node2com.values()):
        in_degree = status.internals.get(community, 0.)
        degree = status.degrees.get(community, 0.)
        if links > 0:
            result += in_degree / links - ((degree / (2. * links)) ** 2)
    return result


def __randomize(items, random_state):
    """Returns a List containing a random permutation of items"""
    randomized_items = list(items)
    random_state.shuffle(randomized_items)
    return randomized_items<|MERGE_RESOLUTION|>--- conflicted
+++ resolved
@@ -473,11 +473,7 @@
         modified = False
         nb_pass_done += 1
 
-<<<<<<< HEAD
-        for node in random_state.permutation(np.array(list(graph.nodes()), dtype=object)):
-=======
         for node in __randomize(graph.nodes(), random_state):
->>>>>>> bace2b17
             com_node = status.node2com[node]
             degc_totw = status.gdegrees.get(node, 0.) / (status.total_weight * 2.)  # NOQA
             neigh_communities = __neighcom(node, graph, status, weight_key)
