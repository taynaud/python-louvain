# coding=utf-8
"""
Test for community package
"""
import unittest
import random

import networkx as nx
import numpy

import community as co
from community.community_louvain import __randomize as randomize


def girvan_graphs(zout):
    """
    Create a graph of 128 vertices, 4 communities, like in
    Community Structure in  social and biological networks.
    Girvan newman, 2002. PNAS June, vol 99 n 12

    community is node_1 modulo 4
    """

    pout = float(zout) / 96.
    pin = (16. - pout * 96.) / 31.
    graph = nx.Graph()
    graph.add_nodes_from(range(128))
    for node_1 in graph.nodes():
        for node_2 in graph.nodes():
            if node_1 < node_2:
                val = random.random()
                if node_1 % 4 == node_2 % 4:
                    # nodes belong to the same community
                    if val < pin:
                        graph.add_edge(node_1, node_2)

                else:
                    if val < pout:
                        graph.add_edge(node_1, node_2)
    return graph


class ModularityTest(unittest.TestCase):
    """
    Tests for modularity function
    """
    number_of_tests = 10

    def test_allin_is_zero(self):
        """it test that everyone in one community has a modularity of 0"""
        for _ in range(self.number_of_tests):
            graph = nx.erdos_renyi_graph(50, 0.1)
            part = dict([])
            for node in graph:
                part[node] = 0
            self.assertEqual(co.modularity(part, graph), 0)

    def test_range(self):
        """test that modularity is always between -1 and 1"""
        for _ in range(self.number_of_tests):
            graph = nx.erdos_renyi_graph(50, 0.1)
            part = dict([])
            for node in graph:
                part[node] = random.randint(0, self.number_of_tests / 10)
            mod = co.modularity(part, graph)
            self.assertGreaterEqual(mod, -1)
            self.assertLessEqual(mod, 1)

    def test_bad_graph_input(self):
        """modularity is only defined with undirected graph"""
        graph = nx.erdos_renyi_graph(50, 0.1, directed=True)
        part = dict([])
        for node in graph:
            part[node] = 0
        self.assertRaises(TypeError, co.modularity, part, graph)

    def test_empty_graph_input(self):
        """modularity of a graph without links is undefined"""
        graph = nx.Graph()
        graph.add_nodes_from(range(10))
        part = dict([])
        for node in graph:
            part[node] = 0
        self.assertRaises(ValueError, co.modularity, part, graph)

    def test_bad_partition_input(self):
        """modularity is undefined when some nodes are not in a community"""
        graph = nx.erdos_renyi_graph(50, 0.1)
        part = dict([])
        for count, node in enumerate(graph):
            part[node] = 0
            if count == 40:
                break
        self.assertRaises(KeyError, co.modularity, part, graph)

    # These are known values taken from the paper
    # 1. Bartheemy, M. & Fortunato, S. Resolution limit in community detection.
    # Proceedings of the National Academy of Sciences of the United States of
    # America 104, 36-41(2007).
    def test_disjoint_clique(self):
        """"
        A group of num_clique of size size_clique disjoint, should maximize
        the modularity and have a modularity of 1 - 1/ num_clique
        """
        for _ in range(self.number_of_tests):
            size_clique = random.randint(5, 20)
            num_clique = random.randint(5, 20)
            graph = nx.Graph()
            for i in range(num_clique):
                clique_i = nx.complete_graph(size_clique)
                graph = nx.union(graph, clique_i, rename=("", str(i) + "_"))
            part = dict([])
            for node in graph:
                part[node] = node.split("_")[0].strip()
            mod = co.modularity(part, graph)
            self.assertAlmostEqual(mod, 1. - 1. / float(num_clique))

    def test_ring_clique(self):
        """"
        then, a group of num_clique of size size_clique connected with only
        two links to other in a ring have a modularity of
        1 - 1/ num_clique - num_clique / num_links
        """
        for _ in range(self.number_of_tests):
            size_clique = random.randint(5, 20)
            num_clique = random.randint(5, 20)
            graph = nx.Graph()
            for i in range(num_clique):
                clique_i = nx.complete_graph(size_clique)
                graph = nx.union(graph, clique_i, rename=("", str(i) + "_"))
                if i > 0:
                    graph.add_edge(str(i) + "_0", str(i - 1) + "_1")
            graph.add_edge("0_0", str(num_clique - 1) + "_1")
            part = dict([])
            for node in graph:
                part[node] = node.split("_")[0].strip()
            mod = co.modularity(part, graph)
            self.assertAlmostEqual(mod, 1. - 1. / float(num_clique) - float(
                num_clique) / float(graph.number_of_edges()))


class BestPartitionTest(unittest.TestCase):
    """
    Test for best_partition function
    """
    number_of_tests = 10

    def test_bad_graph_input(self):
        """best_partition is only defined with undirected graph"""
        graph = nx.erdos_renyi_graph(50, 0.1, directed=True)
        self.assertRaises(TypeError, co.best_partition, graph)

    def test_girvan(self):
        """
        Test that community found are good using Girvan & Newman benchmark
        """
        graph = girvan_graphs(3)  # use small zout otherwise results may change
        part = co.best_partition(graph)
        for node, com in part.items():
            self.assertEqual(com, part[node % 4])

    def test_ring(self):
        """
        Test that community found are good using a ring of cliques
        """
        for _ in range(self.number_of_tests):
            size_clique = random.randint(5, 20)
            num_clique = random.randint(5, 20)
            graph = nx.Graph()
            for i in range(num_clique):
                clique_i = nx.complete_graph(size_clique)
                graph = nx.union(graph, clique_i, rename=("", str(i) + "_"))
                if i > 0:
                    graph.add_edge(str(i) + "_0", str(i - 1) + "_1")
            graph.add_edge("0_0", str(num_clique - 1) + "_1")
            part = co.best_partition(graph)

            for clique in range(num_clique):
                part_name = part[str(clique) + "_0"]
                for node in range(size_clique):
                    expected = part[str(clique) + "_" + str(node)]
                    self.assertEqual(part_name, expected)

    def test_all_nodes(self):
        """
        Test that all nodes are in a community
        """
        graph = nx.erdos_renyi_graph(50, 0.1)
        part = co.best_partition(graph)
        for node in graph.nodes():
            self.assertTrue(node in part)

    def test_karate(self):
        """"test modularity on Zachary's karate club"""
        graph = nx.karate_club_graph()
        part = co.best_partition(graph, random_state=0)
        self.assertTrue(co.modularity(part, graph) > 0.41)

        for e1, e2 in graph.edges():
            graph[e1][e2]["test_weight"] = 1.

        part_weight = co.best_partition(graph, weight="test_weight", random_state=0)
        self.assertAlmostEqual(co.modularity(part, graph),
                               co.modularity(part_weight,
                                             graph,
                                             "test_weight"), places=2)

        part_res_low = co.best_partition(graph, resolution=0.1)
        self.assertTrue(
            len(set(part.values())) < len(set(part_res_low.values())))


class InducedGraphTest(unittest.TestCase):
    """
    Test the induce graph
    """
    def test_nodes(self):
        """
        Test that result nodes are the communities
        """
        graph = nx.erdos_renyi_graph(50, 0.1)
        part = dict([])
        for node in graph.nodes():
            part[node] = node % 5
        self.assertSetEqual(set(part.values()),
                            set(co.induced_graph(part, graph).nodes()))

    def test_weight(self):
        """
        Test that total edge weight does not change
        """
        graph = nx.erdos_renyi_graph(50, 0.1)
        part = dict([])
        for node in graph.nodes():
            part[node] = node % 5
        self.assertEqual(graph.size(weight='weight'),
                         co.induced_graph(part, graph).size(weight='weight'))

        for e1, e2 in graph.edges():
            graph[e1][e2]["test_weight"] = 1.

        induced = co.induced_graph(part, graph, "test_weight")
        self.assertEqual(graph.size(weight='test_weight'),
                         induced.size(weight='test_weight'))

    def test_unique(self):
        """
        Test that the induced graph is the same when all nodes are alone
        """
        graph = nx.erdos_renyi_graph(50, 0.1)
        part = dict([])
        for node in graph.nodes():
            part[node] = node
        ind = co.induced_graph(part, graph)
        self.assertTrue(nx.is_isomorphic(graph, ind))

    def test_clique(self):
        """
        Test that a complete graph of size 2*graph_size has the right behavior
        when split in two
        """
        graph_size = 5
        graph = nx.complete_graph(2 * graph_size)
        part = dict([])
        for node in graph.nodes():
            part[node] = node % 2
        ind = co.induced_graph(part, graph)
        goal = nx.Graph()
        edges = [(0, 1, graph_size ** 2),
                 (0, 0, graph_size * (graph_size - 1) / 2),
                 (1, 1, graph_size * (graph_size - 1) / 2)]
        goal.add_weighted_edges_from(edges)
        self.assertTrue(nx.is_isomorphic(ind, goal))


class GenerateDendrogramTest(unittest.TestCase):
    """
    Test dendogram generation
    """
    def test_bad_graph_input(self):
        """generate_dendrogram is only defined with undirected graph"""
        graph = nx.erdos_renyi_graph(50, 0.1, directed=True)
        self.assertRaises(TypeError, co.best_partition, graph)

    def test_modularity_increase(self):
        """
        Generate a dendrogram and test that modularity is always increasing
        """
        graph = nx.erdos_renyi_graph(1000, 0.01)
        dendo = co.generate_dendrogram(graph)
        mods = [co.modularity(co.partition_at_level(dendo, level), graph)
                for level in range(len(dendo))]
        self.assertListEqual(mods, sorted(mods))

    def test_nodes_stay_together(self):
        """
        Test that two nodes in the same community at one level stay in the
        same at higher level
        """
        graph = nx.erdos_renyi_graph(500, 0.01)
        dendo = co.generate_dendrogram(graph)
        parts = dict([])
        for level in range(len(dendo)):
            parts[level] = co.partition_at_level(dendo, level)
        for level in range(len(dendo) - 1):
            part_1 = parts[level]
            part_2 = parts[level + 1]
            coms = set(part_1.values())
            for com in coms:
                comhigher = [part_2[node]
                             for node, comnode in part_1.items()
                             if comnode == com]
                self.assertEqual(len(set(comhigher)), 1)


<<<<<<< HEAD
class NodeTypeTest(unittest.TestCase):
    def test_multiple_node_types(self):
        """
        Test that a graph with nodes of different Python types still gets
        correct results
        """
        node01 = 6
        node02 = 'hello'
        node11 = False
        node12 = lambda: 0
        node13 = 22.2
        edges = [(node01, node02), (node11, node12), (node12, node13)]
        graph = nx.Graph(edges)
        partition = co.best_partition(graph)
        for (a, b) in edges:
            self.assertEqual(partition[a], partition[b])
        self.assertNotEqual(partition[node01], partition[node11])
=======
class RandomizeTest(unittest.TestCase):
    """Test the __randomize utility function"""

    def test_randomize_handles_list_items(self):
        """Test that Lists are randomized correctly"""
        l = list(range(100))
        random_state = numpy.random.RandomState()
        randomized_items = randomize(l, random_state)
        self.assertNotEqual(l, randomized_items, "List was not randomized")
        self.assertEqual(set(l), set(randomized_items),
                         "Input items and randomized items are not equal sets")
        self.assertEqual(sorted(l), l, "Input list was changed")

    def test_randomize_handles_dict_items(self):
        """Test that Dict#items() are randomized correctly"""
        d = {"1": 1, 2: 2, "3": "3"}
        random_state = numpy.random.RandomState()
        randomized_items = randomize(d.items(), random_state)
        self.assertEqual(set(d.items()), set(randomized_items),
                         "Input items and randomized items are not equal sets")

    def test_randomize_handles_mixed_items(self):
        """Test that Lists of mixed types are randomized correctly"""
        random_state = numpy.random.RandomState()
        items = [True, 1, 1.0, lambda x: 1, (2,), "test"]
        randomized_items = randomize(items, random_state)
        self.assertEqual(set(items), set(randomized_items),
                         "Input items and randomized items are not equal sets")

    def test_randomize_handles_iterators(self):
        """Test that Iterators are randomized correctly"""
        it = iter(range(10))
        random_state = numpy.random.RandomState()
        randomized_items = randomize(it, random_state)
        self.assertEqual(set(range(10)), set(randomized_items),
                         "Input items and randomized items are not equal sets")
>>>>>>> bace2b17


if __name__ == '__main__':
    unittest.main()<|MERGE_RESOLUTION|>--- conflicted
+++ resolved
@@ -313,7 +313,6 @@
                 self.assertEqual(len(set(comhigher)), 1)
 
 
-<<<<<<< HEAD
 class NodeTypeTest(unittest.TestCase):
     def test_multiple_node_types(self):
         """
@@ -331,7 +330,8 @@
         for (a, b) in edges:
             self.assertEqual(partition[a], partition[b])
         self.assertNotEqual(partition[node01], partition[node11])
-=======
+
+
 class RandomizeTest(unittest.TestCase):
     """Test the __randomize utility function"""
 
@@ -368,7 +368,7 @@
         randomized_items = randomize(it, random_state)
         self.assertEqual(set(range(10)), set(randomized_items),
                          "Input items and randomized items are not equal sets")
->>>>>>> bace2b17
+
 
 
 if __name__ == '__main__':
